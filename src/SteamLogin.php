<?php

namespace kanalumaddela\SteamLogin;

use Exception;
use RuntimeException;

class SteamLogin
{
    /**
     * Steam OpenID URL.
     *
     * @var string
     */
    const OPENID_STEAM = 'https://steamcommunity.com/openid/login';

    /**
     * OpenID Specs.
     *
     * @var string
     */
    const OPENID_SPECS = 'http://specs.openid.net/auth/2.0';

    /**
     * Steam API GetPlayerSummaries.
     *
     * @var string
     */
    const STEAM_API = 'https://api.steampowered.com/ISteamUser/GetPlayerSummaries/v0002/?key=%s&steamids=%s';

    /**
     * Steam Profile URL using 64 bit steamid.
     *
     * @var string
     */
    const STEAM_PROFILE = 'https://steamcommunity.com/profiles/%s';

    /**
     * Steam Profile URL using custom URL.
     *
     * @var string
     */
    const STEAM_PROFILE_ID = 'https://steamcommunity.com/id/%s';

    /**
     * Site Info.
     *
     * @var \stdClass
     */
    public $site;

    /**
     * Steam API key.
     *
     * @var string
     */
    private $apiKey;

    /**
     * Login URL.
     *
     * @var string
     */
    private $loginURL;

    /**
     * Player Object.
     *
     * @var \stdClass
     */
    private $player;

    /**
     * URL or path to redirect player to after successfully validating.
     *
     * @var string
     */
    private $redirect_to;

    /**
     * Method of retrieving player's info.
     *
     * @var string
     */
    private $method;

    /**
     * API URL with key filled in.
     *
     * @var string
     */
    protected static $apiURL = '';

    /**
     * personastates.
     */
    protected static $personastates = [
        'Offline',
        'Online',
        'Busy',
        'Away',
        'Snooze',
        'Looking to trade',
        'Looking to play',
    ];

    /**
     * Options.
     *
     * @var array
     */
    protected $options = [
        'debug'          => false,
        'return'         => '',
        'method'         => 'xml',
        'api_key'        => null,
        'timeout'        => 5,
        'steam_universe' => false,
        'session'        => [
            'enable'   => true,
            'name'     => 'SteamLogin',
            'lifetime' => 0,
            'path'     => '',
            'existing' => false,
        ],
    ];

    /**
     * Construct SteamAuth instance.
     *
     * @param array $options
     *
     * @throws Exception
     */
    public function __construct(array $options = [])
    {
        $this->site = new \stdClass();
        $this->site->port = (int) $_SERVER['SERVER_PORT'];
        $this->site->secure = (!empty($_SERVER['HTTPS']) && $_SERVER['HTTPS'] !== 'off') || $this->site->port === 443 || (isset($_SERVER['HTTP_X_FORWARDED_PROTO']) ? $_SERVER['HTTP_X_FORWARDED_PROTO'] === 'https' : false);
        $this->site->host = ($this->site->secure ? 'https://' : 'http://').strstr($_SERVER['HTTP_HOST'], ':', true);
        $this->site->path = parse_url($_SERVER['REQUEST_URI'], PHP_URL_PATH);
<<<<<<< HEAD
        $this->site->home = $this->site->host.($this->site->port !== 80 && !$this->site->secure ? ':'.$this->site->port : '').(basename($_SERVER['PHP_SELF']) != 'index.php' ? $_SERVER['PHP_SELF'] : $this->site->path);
=======
        $this->site->home = $this->site->host.(basename($_SERVER['PHP_SELF']) != 'index.php' ? $_SERVER['PHP_SELF'] : $this->site->path);
>>>>>>> 5bb58457

        $this->options['return'] = $this->site->home;
        $this->options['session']['path'] = $this->site->path;

        $this->options = array_replace_recursive($this->options, $options);

        $this->method = $this->options['method'];
        $this->apiKey = $this->options['api_key'];
        unset($this->options['api_key']);

        self::$apiURL = sprintf(self::STEAM_API, $this->apiKey, '%s');

        if ($this->options['session']['enable']) {
            if (session_status() == PHP_SESSION_NONE && !$this->options['session']['existing']) {
                session_set_cookie_params($this->options['session']['lifetime'], $this->options['session']['path'], $_SERVER['HTTP_HOST'], $this->site->secure, true);
                session_start();
            }
        }

        $this->loginURL = $this->createLoginURL($this->options['return']);

        $this->redirect_to = isset($_GET['openid_return_to']) ? $_GET['openid_return_to'] : $this->options['return'];

        $this->player = new \stdClass();

        if ($this->method == 'api') {
            if (empty($this->apiKey)) {
                if ($this->options['debug']) {
                    throw new Exception('Steam API key not given');
                }
                $this->method = 'xml';
            }
        }

        if (isset($_GET['openid_error'])) {
            throw new Exception('OpenID Error: '.$_GET['openid_error']);
        }

        if (self::validRequest()) {
            $valid = $this->validate();

            if (!$valid) {
                throw new Exception('Steam login failed, try again');
            }
        }
    }

    /**
     * Set the API key manually.
     *
     * @param string $key
     */
    public function setKey($key)
    {
        $this->apiKey = $key;
        self::$apiURL = sprintf(self::STEAM_API, $this->apiKey);
    }

    /**
     * Return login URL.
     *
     * @return string
     */
    public function getLoginURL()
    {
        return $this->loginURL;
    }

    /**
     * Return API method.
     *
     * @return string
     */
    public function getMethod()
    {
        return $this->options['method'];
    }

    /**
     * Convert a player's steamid and get their profile info.
     *
     * @param bool $info choose whether or not to retrieve their profile info
     *
     * @throws Exception
     *
     * @return \stdClass
     */
    public function getPlayer($info = false)
    {
        $this->player = self::convert($this->player->steamid, $this->options['steam_universe']);
        if ($info) {
            $this->player = (object) array_merge((array) $this->player, (array) self::userInfo($this->player->steamid, $this->method));
        }

        return $this->player;
    }

    /**
     * Alias function for getPlayer(true).
     *
     * @throws Exception
     *
     * @return \stdClass
     */
    public function getPlayerInfo()
    {
        return $this->getPlayer(true);
    }

    /**
     * Redirect user to steam.
     */
    public function login()
    {
        unset($_SESSION['SteamLogin']);

        return self::redirect($this->loginURL);
    }

    /**
     * Logout user.
     */
    public function logout()
    {
        unset($_SESSION['SteamLogin']);

        return self::redirect($this->site->home);
    }

    /**
     * Return the URL or <img> of Steam Login buttons.
     *
     * @param string $type
     * @param bool   $img
     *
     * @return string
     */
    public static function button($type = 'small', $img = false)
    {
        return ($img == true ? '<img src="' : '').'https://steamcommunity-a.akamaihd.net/public/images/signinthroughsteam/sits_0'.($type == 'small' ? 1 : 2).'.png'.($img == true ? '" />' : '');
    }

    /**
     * Convert the player's 64 bit steamid.
     *
     * @param $steamid
     * @param bool $steam_universe
     *
     * @return \stdClass
     */
    public static function convert($steamid, $steam_universe = false)
    {
        $object = new \stdClass();
        $object->steamid = $steamid;

        $x = ($steamid >> 56) & 0xFF;
        $y = $steam_universe ? $steamid & 1 : 0;
        $z = ($steamid >> 1) & 0x7FFFFFF;

        $object->steamid2 = "STEAM_$x:$y:$z";
        $object->steamid3 = '[U:1:'.($z * 2 + $y).']';

        return $object;
    }

    /**
     * Get and returns a player's information via Steam profile XML or API.
     *
     * @param $steamid
     * @param string $method
     * @param bool   $debug
     *
     * @throws Exception
     *
     * @return \stdClass
     */
    public static function userInfo($steamid, $method = 'xml', $debug = false)
    {
        if ($steamid instanceof \stdClass) {
            $info = $steamid;
            $steamid = $steamid->steamid;
        } else {
            $info = self::convert($steamid);
        }

        switch ($method) {
            case 'api':
                $response = self::curl(sprintf(self::$apiURL, $steamid));
                $data = json_decode($response);
                $data = isset($data->response->players[0]) ? $data->response->players[0] : [];

                $length = count((array) $data);

                if ($length > 0) {
                    $info->name = $data->personaname;
                    $info->realName = !empty($data->realname) ? $data->realname : null;
                    $info->playerState = $data->personastate != 0 ? 'Online' : 'Offline';
                    $info->privacyState = ($data->communityvisibilitystate == 1 || $data->communityvisibilitystate == 2) ? 'Private' : 'Public';
                    $info->stateMessage = isset(self::$personastates[$data->personastate]) ? self::$personastates[$data->personastate] : $data->personastate;
                    $info->visibilityState = $data->communityvisibilitystate;
                    $info->avatarSmall = $data->avatar;
                    $info->avatarMedium = $data->avatarmedium;
                    $info->avatarLarge = $data->avatarfull;
                    $info->joined = isset($data->timecreated) ? $data->timecreated : null;
                } else {
                    if ($debug) {
                        throw new Exception('No valid API data please look into the response: '.$response);
                    }
                }
                break;
            case 'xml':
                $data = simplexml_load_string(self::curl(sprintf(self::STEAM_PROFILE.'/?xml=1', $steamid)), 'SimpleXMLElement', LIBXML_NOCDATA);

                if ($data !== false && !isset($data->error)) {
                    $info->name = (string) $data->steamID;
                    $info->realName = !empty($data->realName) ? $data->realName : null;
                    $info->playerState = ucfirst($data->onlineState);
                    $info->privacyState = ($data->privacyState == 'friendsonly' || $data->privacyState == 'private') ? 'Private' : 'Public';
                    $info->stateMessage = (string) $data->stateMessage;
                    $info->visibilityState = (int) $data->visibilityState;
                    $info->avatarSmall = (string) $data->avatarIcon;
                    $info->avatarMedium = (string) $data->avatarMedium;
                    $info->avatarLarge = (string) $data->avatarFull;
                    $info->joined = isset($data->memberSince) ? strtotime($data->memberSince) : null;
                } else {
                    if ($debug) {
                        throw new Exception('No XML data please look into this: '.(isset($data['error']) ? $data['error'] : ''));
                    }
                }
                break;
            default:
                break;
        }

        return $info;
    }

    /**
     * Checks if request post Steam Login is valid.
     *
     * @return bool
     */
    public static function validRequest()
    {
        $valid = isset($_GET['openid_assoc_handle']) && isset($_GET['openid_claimed_id']) && isset($_GET['openid_sig']) && isset($_GET['openid_signed']);

        if ($valid) {
            $valid = !empty($_GET['openid_assoc_handle']) && !empty($_GET['openid_claimed_id']) && !empty($_GET['openid_sig']) && !empty($_GET['openid_signed']);
        }

        return $valid;
    }

    /**
     * Validate Steam Login.
     *
     * @throws RuntimeException if steamid is null
     * @throws Exception
     *
     * @return bool
     */
    private function validate()
    {
        try {
            $params = [
                'openid.assoc_handle' => $_GET['openid_assoc_handle'],
                'openid.signed'       => $_GET['openid_signed'],
                'openid.sig'          => $_GET['openid_sig'],
                'openid.ns'           => self::OPENID_SPECS,
            ];

            $signed = explode(',', $_GET['openid_signed']);

            foreach ($signed as $item) {
                $value = $_GET['openid_'.str_replace('.', '_', $item)];
                $params['openid.'.$item] = get_magic_quotes_gpc() ? stripslashes($value) : $value;
            }

            $params['openid.mode'] = 'check_authentication';

            $data = http_build_query($params);

            $curl = curl_init(self::OPENID_STEAM);
            curl_setopt($curl, CURLOPT_POSTFIELDS, $data);
            curl_setopt($curl, CURLOPT_POST, 1);
            curl_setopt($curl, CURLOPT_SSL_VERIFYPEER, false);
            curl_setopt($curl, CURLOPT_RETURNTRANSFER, true);
            curl_setopt($curl, CURLOPT_TIMEOUT, (int) $this->options['timeout']);
            curl_setopt($curl, CURLOPT_HTTPHEADER, [
                'Accept-language: en',
                'Content-type: application/x-www-form-urlencoded',
                'Content-Length: '.strlen($data),
            ]);

            $result = curl_exec($curl);
            curl_close($curl);

            preg_match('#^https?://steamcommunity.com/openid/id/([0-9]{17,25})#', $_GET['openid_claimed_id'], $matches);
            $steamid = is_numeric($matches[1]) ? $matches[1] : 0;
            $steamid = preg_match("#is_valid\s*:\s*true#i", $result) == 1 ? $steamid : null;

            if (!$steamid) {
                throw new Exception('Validation failed, try again');
            }

            $this->player->steamid = $steamid;
        } catch (Exception $e) {
            $steamid = null;
            if (is_null($steamid) && $this->options['debug']) {
                throw $e;
            }

            return false;
        }

        if ($this->options['session']['enable']) {
            $this->player = (object) array_merge((array) self::convert($steamid, $this->options['steam_universe']), (array) self::userInfo($steamid, $this->method));

            $_SESSION = $_SESSION + ['SteamLogin' => (array) $this->player];

            return self::redirect($this->redirect_to);
        }

        return true;
    }

    /**
     * Validate a URL.
     *
     * @param string $url
     *
     * @return bool
     */
    private static function isUrl($url)
    {
        return filter_var($url, FILTER_VALIDATE_URL);
    }

    /**
     * Redirect user.
     *
     * @param string $url
     */
    private static function redirect($url)
    {
        return header('Location: '.$url);
    }

    /**
     * Basic cURL GET.
     *
     * @param string $url
     *
     * @return string
     */
    private static function curl($url)
    {
        $curl = curl_init($url);
        curl_setopt($curl, CURLOPT_SSL_VERIFYPEER, false);
        curl_setopt($curl, CURLOPT_RETURNTRANSFER, true);
        curl_setopt($curl, CURLOPT_TIMEOUT, 5);
        $data = curl_exec($curl);
        curl_close($curl);

        return $data;
    }

    /**
     * Build Steam Login URL.
     *
     * @param string $return
     *
     * @throws RuntimeException if $return is not valid url
     *
     * @return string
     */
    protected function createLoginURL($return = null)
    {
        if (!is_null($return) && !self::isUrl($return)) {
            throw new RuntimeException('The return URL is not valid');
        }

        $return = !empty($return) ? $return : $this->site->home;

        $params = [
            'openid.ns'         => self::OPENID_SPECS,
            'openid.mode'       => 'checkid_setup',
            'openid.return_to'  => $return,
            'openid.realm'      => $this->site->host,
            'openid.identity'   => self::OPENID_SPECS.'/identifier_select',
            'openid.claimed_id' => self::OPENID_SPECS.'/identifier_select',
        ];

        return self::OPENID_STEAM.'?'.http_build_query($params);
    }
}<|MERGE_RESOLUTION|>--- conflicted
+++ resolved
@@ -139,11 +139,7 @@
         $this->site->secure = (!empty($_SERVER['HTTPS']) && $_SERVER['HTTPS'] !== 'off') || $this->site->port === 443 || (isset($_SERVER['HTTP_X_FORWARDED_PROTO']) ? $_SERVER['HTTP_X_FORWARDED_PROTO'] === 'https' : false);
         $this->site->host = ($this->site->secure ? 'https://' : 'http://').strstr($_SERVER['HTTP_HOST'], ':', true);
         $this->site->path = parse_url($_SERVER['REQUEST_URI'], PHP_URL_PATH);
-<<<<<<< HEAD
         $this->site->home = $this->site->host.($this->site->port !== 80 && !$this->site->secure ? ':'.$this->site->port : '').(basename($_SERVER['PHP_SELF']) != 'index.php' ? $_SERVER['PHP_SELF'] : $this->site->path);
-=======
-        $this->site->home = $this->site->host.(basename($_SERVER['PHP_SELF']) != 'index.php' ? $_SERVER['PHP_SELF'] : $this->site->path);
->>>>>>> 5bb58457
 
         $this->options['return'] = $this->site->home;
         $this->options['session']['path'] = $this->site->path;
@@ -188,6 +184,10 @@
             if (!$valid) {
                 throw new Exception('Steam login failed, try again');
             }
+        }
+
+        if (isset($_GET['openid_error'])) {
+            throw new Exception('OpenID Error: '.$_GET['openid_error']);
         }
     }
 
