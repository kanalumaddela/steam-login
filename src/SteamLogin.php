--- conflicted
+++ resolved
@@ -107,11 +107,7 @@
      * Construct SteamAuth instance.
      *
      * @param array $options
-<<<<<<< HEAD
-     * @param bool $suppress
-=======
      * @param bool  $suppress
->>>>>>> 0131f296
      *
      * @throws Exception
      */
@@ -265,37 +261,21 @@
             $steamid = preg_match("#is_valid\s*:\s*true#i", $result) == 1 ? $steamid : null;
             $this->player->steamid = $steamid;
         } catch (Exception $e) {
-            $this->player->steamid  = null;
-        }
-
-        if (is_null($this->player->steamid ) && !$this->suppress) {
+            $steamid = null;
+        }
+
+        if (is_null($steamid) && !$this->suppress) {
             throw new RuntimeException('Steam Auth failed or timed out');
         }
 
-<<<<<<< HEAD
-        $this->convert($this->player->steamid);
-        if ($this->session_enable) {
-            $_SESSION = $_SESSION + $this->userInfo();
-=======
         $this->convert($steamid);
         if ($this->session_enable) {
             $this->userInfo();
 
->>>>>>> 0131f296
             return self::redirect($this->redirect_to);
         }
 
         return true;
-    }
-
-    /**
-     * Get a player's profile info
-     *
-     * @return array
-     */
-    public function getPlayerInfo()
-    {
-        return ($this->convert($this->player->steamid) + $this->userInfo());
     }
 
     /**
@@ -317,30 +297,26 @@
 
     /**
      * Get and set player's information via Steam profile XML or API.
-     *
-     * @return array
      */
     private function userInfo()
     {
-        $data = new \stdClass();
-
         switch ($this->method) {
             case 'xml':
                 $info = simplexml_load_string(self::curl(sprintf(str_replace('https://', 'http://', self::STEAM_PROFILE).'/?xml=1', $this->player->steamid)), 'SimpleXMLElement', LIBXML_NOCDATA);
                 $info->customURL = (string) $info->customURL;
                 $info->joined = (string) $info->memberSince;
 
-                $data->name = (string) $info->steamID;
-                $data->realName = (string) $info->realname;
-                $data->playerState = ucfirst((string) $info->onlineState);
-                $data->stateMessage = (string) $info->stateMessage;
-                $data->privacyState = ucfirst((string) $info->privacyState);
-                $data->visibilityState = (int) $info->visibilityState;
-                $data->avatarSmall = (string) $info->avatarIcon;
-                $data->avatarMedium = (string) $info->avatarMedium;
-                $data->avatarLarge = (string) $info->avatarFull;
-                $data->profileURL = !empty((string) $info->customURL) ? sprintf(self::STEAM_PROFILE_ID, (string) $info->customURL) : sprintf(self::STEAM_PROFILE, $this->player->steamid);
-                $data->joined = !empty($info->joined) ? $info->joined : null;
+                $this->player->name = (string) $info->steamID;
+                $this->player->realName = (string) $info->realname;
+                $this->player->playerState = ucfirst((string) $info->onlineState);
+                $this->player->stateMessage = (string) $info->stateMessage;
+                $this->player->privacyState = ucfirst((string) $info->privacyState);
+                $this->player->visibilityState = (int) $info->visibilityState;
+                $this->player->avatarSmall = (string) $info->avatarIcon;
+                $this->player->avatarMedium = (string) $info->avatarMedium;
+                $this->player->avatarLarge = (string) $info->avatarFull;
+                $this->player->profileURL = !empty((string) $info->customURL) ? sprintf(self::STEAM_PROFILE_ID, (string) $info->customURL) : sprintf(self::STEAM_PROFILE, $this->player->steamid);
+                $this->player->joined = !empty($info->joined) ? $info->joined : null;
                 break;
             case 'api':
                 $info = json_decode(self::curl(sprintf(self::STEAM_API, $this->api_key, $this->player->steamid)));
@@ -368,23 +344,24 @@
                         $info->personastate = 'Looking to play';
                         break;
                 }
-                $data->name = $info->personaname;
-                $data->realName = empty($info->realname) ? $info->realname : null;
-                $data->playerState = $info->personastate != 0 ? 'Online' : 'Offline';
-                $data->stateMessage = $info->personastate;
-                $data->privacyState = ($info->communityvisibilitystate == 1 || $info->communityvisibilitystate == 2) ? 'Private' : 'Public';
-                $data->visibilityState = $info->communityvisibilitystate;
-                $data->avatarSmall = $info->avatar;
-                $data->avatarMedium = $info->avatarmedium;
-                $data->avatarLarge = $info->avatarfull;
-                $data->profileURL = str_replace('http://', 'https://', $info->profileurl);
-                $data->joined = isset($info->timecreated) ? date('F jS, Y', $info->timecreated) : null;
+                $this->player->name = $info->personaname;
+                $this->player->realName = isset($info->realname) ? $info->realname : null;
+                $this->player->playerState = $info->personastate != 0 ? 'Online' : 'Offline';
+                $this->player->stateMessage = $info->personastate;
+                $this->player->privacyState = ($info->communityvisibilitystate == 1 || $info->communityvisibilitystate == 2) ? 'Private' : 'Public';
+                $this->player->visibilityState = $info->communityvisibilitystate;
+                $this->player->avatarSmall = $info->avatar;
+                $this->player->avatarMedium = $info->avatarmedium;
+                $this->player->avatarLarge = $info->avatarfull;
+                $this->player->profileURL = str_replace('http://', 'https://', $info->profileurl);
+                $this->player->joined = isset($info->timecreated) ? date('F jS, Y', $info->timecreated) : null;
                 break;
             default:
                 break;
         }
-
-        return (array) $data;
+        if ($this->session_enable) {
+            $_SESSION = $_SESSION + (array) $this->player;
+        }
     }
 
     /**
